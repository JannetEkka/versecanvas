--- conflicted
+++ resolved
@@ -4,6 +4,7 @@
 """
 
 import os
+import json
 import json
 import logging
 import tempfile
@@ -12,6 +13,10 @@
 import vertexai
 from vertexai.preview.vision_models import ImageGenerationModel
 from google.oauth2 import service_account
+from PIL import Image
+import vertexai
+from vertexai.preview.vision_models import ImageGenerationModel
+from google.oauth2 import service_account
 
 # Configure logging
 logging.basicConfig(level=logging.INFO)
@@ -19,13 +24,8 @@
 
 def get_config_and_credentials():
     """
-<<<<<<< HEAD
     Robust configuration and credentials loading for both local and cloud deployment.
     Handles multiple credential formats and provides better error handling.
-=======
-    Get configuration (project_id, location) and Google Cloud credentials
-    from Streamlit secrets (for cloud) or environment variables (for local).
->>>>>>> 531645a7
     """
     project_id = None
     location = None
@@ -37,7 +37,6 @@
         if hasattr(st, 'secrets') and 'PROJECT_ID' in st.secrets:
             project_id = st.secrets['PROJECT_ID']
             location = st.secrets.get('LOCATION', 'us-central1')
-<<<<<<< HEAD
             
             logger.info("Using Streamlit secrets for configuration")
             
@@ -115,23 +114,6 @@
             
     except (ImportError, AttributeError, KeyError) as e:
         logger.info(f"Streamlit secrets not available: {e}")
-=======
-
-            if 'GOOGLE_CREDENTIALS' in st.secrets:
-                credentials_info = json.loads(st.secrets['GOOGLE_CREDENTIALS'])
-                credentials = service_account.Credentials.from_service_account_info(credentials_info)
-                logger.info("Using credentials from Streamlit secrets")
-            else:
-                logger.warning("GOOGLE_CREDENTIALS not found in Streamlit secrets. Relying on default authentication.")
-
-            return {
-                'project_id': project_id,
-                'location': location,
-                'credentials': credentials
-            }
-    except (ImportError, AttributeError, KeyError) as e:
-        logger.info(f"Not using Streamlit secrets: {e}")
->>>>>>> 531645a7
 
     # Fallback to environment variables (for local development)
     project_id = os.getenv('PROJECT_ID')
@@ -139,7 +121,6 @@
     
     if not project_id:
         raise ValueError(
-<<<<<<< HEAD
             "PROJECT_ID not found. Please set it in:\n"
             "1. Streamlit secrets (for cloud deployment), or\n"
             "2. Environment variables (for local development)\n"
@@ -161,23 +142,11 @@
     else:
         logger.info("Using default Google Cloud authentication")
         credentials = None
-=======
-            "PROJECT_ID not found in Streamlit secrets or environment variables. "
-            "Please set PROJECT_ID and either:\n"
-            "1. GOOGLE_APPLICATION_CREDENTIALS environment variable (for local), or\n"
-            "2. Configure secrets.toml with GOOGLE_CREDENTIALS (for cloud deployment)"
-        )
->>>>>>> 531645a7
     
-    logger.info("Using environment variables for configuration")
     return {
         'project_id': project_id,
         'location': location,
-<<<<<<< HEAD
         'credentials': credentials
-=======
-        'credentials': None  # For local, rely on GOOGLE_APPLICATION_CREDENTIALS env var
->>>>>>> 531645a7
     }
 
 class ImageGenerator:
@@ -185,10 +154,14 @@
         """Initialize the image generator with Vertex AI."""
         try:
             config = get_config_and_credentials()
+            config = get_config_and_credentials()
             self.project_id = config['project_id']
             self.location = config['location']
             credentials = config['credentials']
-            
+            credentials = config['credentials']
+            
+            # Initialize Vertex AI with explicit credentials if provided
+            vertexai.init(project=self.project_id, location=self.location, credentials=credentials)
             # Initialize Vertex AI with explicit credentials if provided
             vertexai.init(project=self.project_id, location=self.location, credentials=credentials)
             
@@ -264,6 +237,17 @@
                 # Convert to RGB if necessary
                 if pil_image.mode != 'RGB':
                     pil_image = pil_image.convert('RGB')
+                # Make a copy to avoid file handle issues
+                result_image = pil_image.copy()
+                pil_image.close()
+                
+                # Clean up temp file
+                try:
+                    os.unlink(temp_file.name)
+                except:
+                    pass  # Ignore cleanup errors
+                    
+                return result_image
                 # Make a copy to avoid file handle issues
                 result_image = pil_image.copy()
                 pil_image.close()
